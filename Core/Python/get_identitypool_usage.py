--- conflicted
+++ resolved
@@ -52,12 +52,7 @@
 
 
 def get_session(ip_address, user_name, password):
-<<<<<<< HEAD
     session_url = 'https://%s/api/SessionService/Sessions' % (ip_address)
-=======
-    session_url = 'https://%s/api/SessionService/Sessions' % ip_address
-    base_uri = 'https://%s' % ip_address  # TODO - This is not in use?
->>>>>>> 9d807204
     headers = {'content-type': 'application/json'}
     user_details = {'UserName': user_name,
                     'Password': password,
@@ -80,7 +75,6 @@
     session_info = requests.delete(session_url, verify=False, headers=headers)
     if session_info.status_code == 204:
         return True
-<<<<<<< HEAD
     else: 
         print ("Unable to delete session %s" % id)
         return False
@@ -174,121 +168,6 @@
             print("No usage data found")
     else:
         print("Unable to retrieve list from %s" % (ip_address))
-=======
-    else:
-        return False
-
-
-def get_device_list(ip_address, user_name, password, identitypool_id, outfile):
-    """ Authenticate with OME and enumerate devices """
-    try:
-        base_uri = 'https://%s' % ip_address
-        next_link_url = None  # TODO - This is not in use?
-        headers = {'content-type': 'application/json'}
-
-        auth_token = get_session(ip_address, user_name, password)
-        if auth_token is not None:
-            headers['X-Auth-Token'] = auth_token['token']
-
-            # Display Identity Pools
-            identitypool_url = base_uri + '/api/IdentityPoolService/IdentityPools'
-            identitypool_response = requests.get(identitypool_url, headers=headers, verify=False)
-            if identitypool_response.status_code == 200:
-                identitypool_data = identitypool_response.json()
-                identitypool_data = identitypool_data['value']
-                for i in identitypool_data:
-                    print("Id: %s, Name: %s" % (i["Id"], i["Name"]))
-            else:
-                print("Unable to retrieve device list from %s" % ip_address)
-
-            if identitypool_id is None:
-                identitypool_id_prompt = input("Please Enter Identity Pool Id: ")
-                identitypool_id = identitypool_id_prompt
-
-            # Get Identity Pool Usage Sets
-            identitypool_usageset_url = base_uri + "/api/IdentityPoolService/IdentityPools(%s)/UsageIdentitySets" % (
-                identitypool_id)
-            identitypool_usageset_response = requests.get(identitypool_usageset_url, headers=headers, verify=False)
-            if identitypool_usageset_response.status_code == 200:
-                identitypool_usageset_data = identitypool_usageset_response.json()
-                identitypool_usageset_data = identitypool_usageset_data['value']
-
-                detailentries = []
-                for usageset in identitypool_usageset_data:
-                    usageset_id = usageset["IdentitySetId"]
-                    usageset_name = usageset["Name"]
-
-                    identitypool_usageset_detail_url = base_uri + \
-                                                       "/api/IdentityPoolService/IdentityPools(%s)/UsageIdentitySets(%s)/Details" \
-                                                       % (identitypool_id, usageset_id)
-                    identitypool_usageset_detail_response = requests.get(identitypool_usageset_detail_url,
-                                                                         headers=headers, verify=False)
-                    if identitypool_usageset_detail_response.status_code == 200:
-                        identitypool_usageset_detail_json = identitypool_usageset_detail_response.json()
-                        identitypool_usageset_detail_data = identitypool_usageset_detail_json['value']
-                        for detailentry in identitypool_usageset_detail_data:
-                            entry = {
-                                "IdentityType": usageset_name,
-                                "ChassisName": detailentry["DeviceInfo"]["ChassisName"],
-                                "ServerName": detailentry["DeviceInfo"]["ServerName"],
-                                "ManagementIp": detailentry["DeviceInfo"]["ManagementIp"],
-                                "NicIdentifier": detailentry["NicIdentifier"],
-                                "MacAddress": detailentry["MacAddress"]
-                            }
-                            detailentries.append(entry)
-
-                        if '@odata.nextLink' in identitypool_usageset_detail_json:
-                            next_link_url = base_uri + identitypool_usageset_detail_json['@odata.nextLink']
-                            while next_link_url:
-                                next_link_response = requests.get(next_link_url, headers=headers, verify=False)
-                                if next_link_response.status_code == 200:
-                                    next_link_json = next_link_response.json()
-                                    next_link_json_data += next_link_json['value']
-                                    for detailentry in next_link_json_data:
-                                        entry = {
-                                            "IdentityType": usageset_name,
-                                            "ChassisName": detailentry["DeviceInfo"]["ChassisName"],
-                                            "ServerName": detailentry["DeviceInfo"]["ServerName"],
-                                            "ManagementIp": detailentry["DeviceInfo"]["ManagementIp"],
-                                            "NicIdentifier": detailentry["NicIdentifier"],
-                                            "MacAddress": detailentry["MacAddress"]
-                                        }
-                                        detailentries.append(entry)
-
-                                    if '@odata.nextLink' in next_link_json:
-                                        next_link_url = base_uri + next_link_json['@odata.nextLink']
-                                    else:
-                                        next_link_url = None
-                                else:
-                                    next_link_url = None
-                                    print("Unable to retrieve items from nextLink %s" % next_link_url)
-
-                # Export results to CSV
-                if len(detailentries) > 0:
-                    current_directory = os.path.dirname(os.path.abspath(__file__))
-                    if outfile is None:
-                        out_file_path = current_directory + os.path.sep + "IdentityPoolUsage.csv"
-                    else:
-                        out_file_path = outfile
-                    output_file = open(out_file_path, 'w')
-                    output = csv.writer(output_file)
-                    output.writerow(detailentries[0].keys())
-                    for row in detailentries:
-                        output.writerow(row.values())
-                    print("Exported data to %s" % out_file_path)
-                    output_file.close()
-                else:
-                    print("No data to display")
-            else:
-                print("Unable to retrieve list from %s" % ip_address)
-        else:
-            print("Unable to create a session with appliance %s" % ip_address)
-    except Exception as error:
-        print("Unexpected error:", str(error))
-    finally:
-        delete_session(ip_address, headers, auth_token['id'])
-
->>>>>>> 9d807204
 
 if __name__ == '__main__':
     parser = argparse.ArgumentParser(description=__doc__, formatter_class=RawTextHelpFormatter)
@@ -299,7 +178,6 @@
                         help="Password for OME Appliance")
     parser.add_argument("--id", required=False,
                         help="Identity Pool Id")
-<<<<<<< HEAD
     PARSER.add_argument("--out-file", "-o", required=False,
                         help="Full path to CSV file")
 
@@ -319,14 +197,4 @@
     except Exception as e:
         print(traceback.format_exc())
     finally:
-        delete_session(ARGS.ip, headers, auth_token['id'])
-=======
-    parser.add_argument("--outfile", "-o", required=False,
-                        help="Full path to CSV file")
-
-    args = parser.parse_args()
-    if not args.password:
-        args.password = getpass()
-
-    get_device_list(args.ip, args.user, args.password, args.id, args.outfile)
->>>>>>> 9d807204
+        delete_session(ARGS.ip, headers, auth_token['id'])