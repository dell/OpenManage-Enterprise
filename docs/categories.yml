--- conflicted
+++ resolved
@@ -95,14 +95,11 @@
   get_report_list:
     - get_report_list.py
     - Get-ReportList.ps1
-<<<<<<< HEAD
   get_template:
     - get_template.py
-=======
   get_warranty_information:
     - get_warranty_information.py
     - Get-WarrantyInformation.ps1
->>>>>>> f2b9c09c
   invoke_report_execution:
     - invoke_report_execution.py
     - Invoke-ReportExecution.ps1
